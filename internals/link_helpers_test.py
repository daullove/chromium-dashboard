--- conflicted
+++ resolved
@@ -26,7 +26,6 @@
 
 class LinkHelperTest(testing_config.CustomTestCase):
 
-<<<<<<< HEAD
   def test_real_server_error_url(self):
     link = Link("http://httpstat.us/503")
     
@@ -53,8 +52,6 @@
     self.assertEqual(link.is_error, True)
     self.assertEqual(link.http_error_code, 404)
   
-=======
->>>>>>> 17b926ec
   def test_extract_urls_from_value(self):
     field_value = "https://www.chromestatus.com/feature/1234"
     urls = Link.extract_urls_from_value(field_value)
