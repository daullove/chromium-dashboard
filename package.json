{
  "name": "chromestatus-dashboard",
  "description": "Chrome platform status - chromestatus.com",
  "homepage": "https://www.chromestatus.com",
  "private": true,
  "engines": {
    "node": ">=6.0.0"
  },
  "scripts": {
    "postinstall": "npm run deps && npm run build",
    "deps": "pip install -t lib -r requirements.txt",
    "lint": "gulp lint",
    "build": "gulp",
    "watch": "gulp watch",
    "deploy": "./scripts/deploy_site.sh",
    "start": "./scripts/start_server.sh"
  },
  "repository": {
    "type": "git",
    "url": "https://github.com/GoogleChrome/chromium-dashboard"
  },
  "bugs": {
    "url": "https://github.com/GoogleChrome/chromium-dashboard/issues"
  },
  "devDependencies": {
    "babel-core": "^6.26.3",
    "babel-preset-es2015": "^6.9.0",
    "del": "^3.0.0",
    "eslint": "^5.2.0",
    "eslint-config-google": "^0.9.1",
    "gulp": "^4.0.0",
    "gulp-autoprefixer": "^5.0.0",
    "gulp-babel": "^7.0.1",
    "gulp-crisper": "^1.1.0",
    "gulp-eslint": "^5.0.0",
    "gulp-eslint-if-fixed": "^1.0.0",
    "gulp-if": "^2.0.1",
    "gulp-license": "^1.1.0",
    "gulp-load-plugins": "^1.2.4",
    "gulp-minify-html": "^1.0.6",
    "gulp-rename": "^1.4.0",
    "gulp-sass": "^4.0.1",
    "gulp-uglify-es": "^1.0.4",
    "gulp-util": "^3.0.7",
    "http2-push-manifest": "^1.0.0",
    "lighthouse-ci": "https://github.com/ebidel/lighthouse-ci",
    "lit-virtualizer": "^0.1.0",
    "sw-precache": "^5.2.1",
    "sw-toolbox": "^3.6.0"
<<<<<<< HEAD
=======
  },
  "dependencies": {
    "lit-element": "^2.1.0"
>>>>>>> 7aac1059
  }
}<|MERGE_RESOLUTION|>--- conflicted
+++ resolved
@@ -44,14 +44,8 @@
     "gulp-util": "^3.0.7",
     "http2-push-manifest": "^1.0.0",
     "lighthouse-ci": "https://github.com/ebidel/lighthouse-ci",
-    "lit-virtualizer": "^0.1.0",
     "sw-precache": "^5.2.1",
     "sw-toolbox": "^3.6.0"
-<<<<<<< HEAD
-=======
   },
-  "dependencies": {
-    "lit-element": "^2.1.0"
->>>>>>> 7aac1059
-  }
+  "dependencies": {}
 }