--- conflicted
+++ resolved
@@ -8,11 +8,6 @@
 *.iml
 .idea/*
 bulkloader-*
-<<<<<<< HEAD
-static/css/
-static/dist/
-=======
->>>>>>> 67326b16
 cookie
 lib
 
