--- conflicted
+++ resolved
@@ -59,7 +59,6 @@
 
 .content-wrapper ::content .close {
   position: absolute;
-<<<<<<< HEAD
   top: $content-padding / 2;
   right: $content-padding / 2;
 }
@@ -68,8 +67,4 @@
   paper-dialog {
     width: 80vw;
   }
-=======
-  right: 0;
-  top: 0;
->>>>>>> 9a11afeb
 }