@import "vars";

paper-button, paper-item {
  iron-icon {
    margin-right: $content-padding / 2;
  }
}

paper-input {
  width: 300px;
  margin: auto;
  background-color: #fff;
}

app-drawer {
  #papermenu {
    color: $chromium-color-dark;
    overflow: auto;
  }
  h3 {
    margin: $content-padding $content-padding 0 $content-padding;
  }
  .drawer-content-wrapper {
    padding: 0;
  }
}

#subheader {
  .feature-count {
    min-width: 170px;
  }
}

#sample-panel {
  position: relative;
<<<<<<< HEAD
  max-width: 750px;
=======
  flex: 1 0 0;
  max-width: $max-content-width;//$max-content-width;

  &.loading {
    background: #fff;

    &::before {
      padding: $content-padding;
      font-size: 18px;
      font-weight: normal;
      content: 'loading...';
      color: $gray-3;
      background: #fff;
      display: flex;
      align-items: center;
      justify-content: center;
      width: 100%;
      height: 100%;
      position: absolute;
      box-sizing: border-box;
    }
  }
>>>>>>> 9a11afeb
}

#samplelist {
  li {
    margin-bottom: $content-padding;
    line-height: 1.4;
    list-style: none;
  }
  paper-material {
    background: #fff;
    padding: $content-padding;
  }
  iron-icon {
    color: $gray-2;
    flex-shrink: 0;
  }
}

.feature-name {
  font-weight: 400;
  color: $chromium-color-dark;
  @include display-flex;
  @include justify-content(space-between);
}

.sample_links {
  @include display-flex;
  @include align-items(center);
  @include justify-content(space-between);
}

.milestone {
  font-size: 16px;
  white-space: nowrap;
  color: $gray-3;
}

.summary {
  margin: $content-padding 0;
}

.demo-links {
  margin-right: $content-padding;
  font-weight: 400;
  color: $chromium-color-dark;
<<<<<<< HEAD
  @include display-flex;
  @include flex-wrap(wrap);
=======
  flex-wrap: wrap;
>>>>>>> 9a11afeb
}

.demo-link {
  background-color: #F5F5F5;
  margin: 8px 8px 0 0;
  color: $gray-3;
  display: block;
}<|MERGE_RESOLUTION|>--- conflicted
+++ resolved
@@ -33,32 +33,7 @@
 
 #sample-panel {
   position: relative;
-<<<<<<< HEAD
   max-width: 750px;
-=======
-  flex: 1 0 0;
-  max-width: $max-content-width;//$max-content-width;
-
-  &.loading {
-    background: #fff;
-
-    &::before {
-      padding: $content-padding;
-      font-size: 18px;
-      font-weight: normal;
-      content: 'loading...';
-      color: $gray-3;
-      background: #fff;
-      display: flex;
-      align-items: center;
-      justify-content: center;
-      width: 100%;
-      height: 100%;
-      position: absolute;
-      box-sizing: border-box;
-    }
-  }
->>>>>>> 9a11afeb
 }
 
 #samplelist {
@@ -80,14 +55,15 @@
 .feature-name {
   font-weight: 400;
   color: $chromium-color-dark;
-  @include display-flex;
-  @include justify-content(space-between);
+  display: flex;
+  justify-content: space-between;
+
 }
 
 .sample_links {
-  @include display-flex;
-  @include align-items(center);
-  @include justify-content(space-between);
+  display: flex;
+  justify-content: space-between;
+  align-items: center;
 }
 
 .milestone {
@@ -104,12 +80,8 @@
   margin-right: $content-padding;
   font-weight: 400;
   color: $chromium-color-dark;
-<<<<<<< HEAD
-  @include display-flex;
-  @include flex-wrap(wrap);
-=======
+  display: flex;
   flex-wrap: wrap;
->>>>>>> 9a11afeb
 }
 
 .demo-link {
