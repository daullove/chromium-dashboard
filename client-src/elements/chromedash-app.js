--- conflicted
+++ resolved
@@ -434,16 +434,16 @@
       this.currentPage = ctx.path;
       this.hideSidebar();
     });
-<<<<<<< HEAD
-    page('/reports/review-latency', (ctx)=> {
-      if (!this.setupNewPage(ctx, 'chromedash-report-review-latency-page')) return;
-=======
     page('/reports/feature-latency', (ctx)=> {
       if (!this.setupNewPage(ctx, 'chromedash-report-feature-latency-page')) return;
       this.pageComponent.rawQuery = parseRawQuery(ctx.querystring);
       this.pageComponent.addEventListener('afterchanged',
         e => updateURLParams('after', isoDateString(e.detail.after)));
->>>>>>> b1e4dc77
+      this.currentPage = ctx.path;
+      this.hideSidebar();
+    });
+    page('/reports/review-latency', (ctx)=> {
+      if (!this.setupNewPage(ctx, 'chromedash-report-review-latency-page')) return;
       this.currentPage = ctx.path;
       this.hideSidebar();
     });
